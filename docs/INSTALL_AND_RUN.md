--- conflicted
+++ resolved
@@ -185,11 +185,7 @@
 
 If you wish to make sure that the API is running, the following should return `{"result":"pong"}`:
 ```bash
-<<<<<<< HEAD
-curl -X GET http://localhost:8686/api/pingapi
-=======
 curl -X GET http://localhost:8686/api/ping
->>>>>>> b6720dbe
 ```
 
 If you wish to check the API's connection to a node, you can run the following for some node `<NODE>`:
